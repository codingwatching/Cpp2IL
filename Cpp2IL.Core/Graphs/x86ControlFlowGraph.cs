--- conflicted
+++ resolved
@@ -28,21 +28,16 @@
     private void FixNode(X86ControlFlowGraphNode node)
     {
         var jump = node.Instructions.Last();
-                    
+
         var destination = FindNodeByAddress(jump.NearBranch64);
 
-<<<<<<< HEAD
-        int index = destination.Instructions.FindIndex(instruction => instruction.IP == jump.NearBranch64);
-
-        var nodeCreated = SplitAndCreate(destination, index);
-=======
                 if (destination == null)
                     throw new($"Couldn't find node at 0x{conditionalBranchInstruction.NearBranch64:X}, flow from 0x{conditionalBranchInstruction.IP:X}");
 
                 int index = destination.Instructions.FindIndex(instruction => instruction.IP == conditionalBranchInstruction.NearBranch64);
 
                 var nodeCreated = SplitAndCreate(destination, index, idCounter++);
-                    
+
                 if (nodeCreated != null)
                 {
                     AddNode(nodeCreated);
@@ -50,15 +45,7 @@
                     destination = nodeCreated;
                 }
                 AddDirectedEdge(node, destination);
->>>>>>> ce5bd8f4
-                    
-        if (nodeCreated != null)
-        {
-            AddNode(nodeCreated);
-            AddDirectedEdge(destination, nodeCreated);
-            destination = nodeCreated;
-        }
-        AddDirectedEdge(node, destination);
+                
     }
 
     private static HashSet<Register> _volatileRegisters = new()
@@ -87,7 +74,7 @@
     private Dictionary<Instruction, bool> ShouldCreateLocal = new();
     private void TraverseNode(X86ControlFlowGraphNode node)
     {
-        
+
     }
 
     private InstructionGraphNodeFlowControl GetAbstractControlFlow(FlowControl flowControl)
@@ -112,7 +99,7 @@
                 return InstructionGraphNodeFlowControl.IndirectJump;
             default:
                 throw new NotImplementedException($"Flow control {flowControl} not supported");
-                
+
         }
     }
 
